--- conflicted
+++ resolved
@@ -1,10 +1,6 @@
 # Changelog
 
-<<<<<<< HEAD
-## [0.1.3] - Unrelease
-=======
 ## [0.1.3] - Unreleased
->>>>>>> f1645601
 
 ## [0.1.2] - 2024-08-19
 - Encode granular features with base64
